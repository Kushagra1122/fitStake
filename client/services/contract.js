/**
 * Smart Contract Integration Functions
 * 
 * This file contains all functions to interact with the FitStake smart contract.
 * Import and use these functions in your screens to connect to the blockchain.
 */

import { ethers } from 'ethers';

// Deployed contract address on Sepolia
const CONTRACT_ADDRESS = '0xe38d8f585936c60ecb7bfae7297457f6a35058bb';

// Sepolia RPC URL for reading blockchain data
const SEPOLIA_RPC_URL = 'https://sepolia.infura.io/v3/fccd5042681c42b598675d08a67dbaa8'; // Using Infura endpoint (matches MetaMask's built-in Sepolia)

// Contract ABI from artifacts
const CONTRACT_ABI = [
  {
    "inputs": [],
    "stateMutability": "nonpayable",
    "type": "constructor"
  },
  {
    "anonymous": false,
    "inputs": [
      { "indexed": true, "internalType": "uint256", "name": "challengeId", "type": "uint256" },
      { "indexed": true, "internalType": "address", "name": "creator", "type": "address" },
      { "indexed": false, "internalType": "string", "name": "description", "type": "string" },
      { "indexed": false, "internalType": "uint256", "name": "stakeAmount", "type": "uint256" },
      { "indexed": false, "internalType": "uint256", "name": "startTime", "type": "uint256" },
      { "indexed": false, "internalType": "uint256", "name": "endTime", "type": "uint256" },
      { "indexed": false, "internalType": "uint256", "name": "targetDistance", "type": "uint256" }
    ],
    "name": "ChallengeCreated",
    "type": "event"
  },
  {
    "anonymous": false,
    "inputs": [
      { "indexed": true, "internalType": "uint256", "name": "challengeId", "type": "uint256" },
      { "indexed": true, "internalType": "address", "name": "user", "type": "address" },
      { "indexed": false, "internalType": "uint256", "name": "stakedAmount", "type": "uint256" }
    ],
    "name": "UserJoined",
    "type": "event"
  },
  {
    "anonymous": false,
    "inputs": [
      { "indexed": true, "internalType": "uint256", "name": "challengeId", "type": "uint256" },
      { "indexed": true, "internalType": "address", "name": "user", "type": "address" },
      { "indexed": false, "internalType": "uint256", "name": "completionTimestamp", "type": "uint256" },
      { "indexed": false, "internalType": "uint256", "name": "distance", "type": "uint256" },
      { "indexed": false, "internalType": "uint256", "name": "duration", "type": "uint256" },
      { "indexed": false, "internalType": "string", "name": "stravaActivityId", "type": "string" }
    ],
    "name": "TaskCompleted",
    "type": "event"
  },
  {
    "anonymous": false,
    "inputs": [
      { "indexed": true, "internalType": "uint256", "name": "challengeId", "type": "uint256" },
      { "indexed": false, "internalType": "uint256", "name": "totalWinners", "type": "uint256" },
      { "indexed": false, "internalType": "uint256", "name": "totalLosers", "type": "uint256" }
    ],
    "name": "ChallengeFinalized",
    "type": "event"
  },
  {
    "anonymous": false,
    "inputs": [
      { "indexed": true, "internalType": "uint256", "name": "challengeId", "type": "uint256" },
      { "indexed": true, "internalType": "address", "name": "winner", "type": "address" },
      { "indexed": false, "internalType": "uint256", "name": "amount", "type": "uint256" }
    ],
    "name": "WinningsDistributed",
    "type": "event"
  },
  {
    "inputs": [
      { "internalType": "string", "name": "description", "type": "string" },
      { "internalType": "uint256", "name": "targetDistance", "type": "uint256" },
      { "internalType": "uint256", "name": "stakeAmount", "type": "uint256" },
      { "internalType": "uint256", "name": "duration", "type": "uint256" }
    ],
    "name": "createChallenge",
    "outputs": [],
    "stateMutability": "nonpayable",
    "type": "function"
  },
  {
    "inputs": [ { "internalType": "uint256", "name": "challengeId", "type": "uint256" } ],
    "name": "joinChallenge",
    "outputs": [],
    "stateMutability": "payable",
    "type": "function"
  },
  {
    "inputs": [
      { "internalType": "uint256", "name": "challengeId", "type": "uint256" },
      { "internalType": "address", "name": "userAddress", "type": "address" },
      { "internalType": "uint256", "name": "completionTimestamp", "type": "uint256" },
      { "internalType": "uint256", "name": "distance", "type": "uint256" },
      { "internalType": "uint256", "name": "duration", "type": "uint256" },
      { "internalType": "string", "name": "stravaActivityId", "type": "string" }
    ],
    "name": "markTaskComplete",
    "outputs": [],
    "stateMutability": "nonpayable",
    "type": "function"
  },
  {
    "inputs": [ { "internalType": "uint256", "name": "challengeId", "type": "uint256" } ],
    "name": "finalizeChallenge",
    "outputs": [],
    "stateMutability": "nonpayable",
    "type": "function"
  },
  {
    "inputs": [ { "internalType": "uint256", "name": "challengeId", "type": "uint256" } ],
    "name": "withdrawWinnings",
    "outputs": [],
    "stateMutability": "nonpayable",
    "type": "function"
  },
  {
    "inputs": [ { "internalType": "address", "name": "oracleAddress", "type": "address" } ],
    "name": "setOracleAddress",
    "outputs": [],
    "stateMutability": "nonpayable",
    "type": "function"
  },
  {
    "inputs": [ { "internalType": "uint256", "name": "challengeId", "type": "uint256" } ],
    "name": "getChallenge",
    "outputs": [
      {
        "components": [
          { "internalType": "uint256", "name": "challengeId", "type": "uint256" },
          { "internalType": "address", "name": "creator", "type": "address" },
          { "internalType": "string", "name": "description", "type": "string" },
          { "internalType": "uint256", "name": "targetDistance", "type": "uint256" },
          { "internalType": "uint256", "name": "stakeAmount", "type": "uint256" },
          { "internalType": "uint256", "name": "startTime", "type": "uint256" },
          { "internalType": "uint256", "name": "endTime", "type": "uint256" },
          { "internalType": "uint256", "name": "totalStaked", "type": "uint256" },
          { "internalType": "uint256", "name": "participantCount", "type": "uint256" },
          { "internalType": "bool", "name": "finalized", "type": "bool" }
        ],
        "internalType": "struct ChallengeContract.ChallengeDetails",
        "name": "",
        "type": "tuple"
      }
    ],
    "stateMutability": "view",
    "type": "function"
  },
  {
    "inputs": [
      { "internalType": "uint256", "name": "challengeId", "type": "uint256" },
      { "internalType": "address", "name": "userAddress", "type": "address" }
    ],
    "name": "getParticipant",
    "outputs": [
      {
        "components": [
          { "internalType": "address", "name": "userAddress", "type": "address" },
          { "internalType": "bool", "name": "hasCompleted", "type": "bool" },
          { "internalType": "bool", "name": "hasWithdrawn", "type": "bool" },
          { "internalType": "uint256", "name": "stakedAmount", "type": "uint256" }
        ],
        "internalType": "struct ChallengeContract.Participant",
        "name": "",
        "type": "tuple"
      }
    ],
    "stateMutability": "view",
    "type": "function"
  },
  {
    "inputs": [ { "internalType": "uint256", "name": "challengeId", "type": "uint256" } ],
    "name": "getChallengeParticipants",
    "outputs": [ { "internalType": "address[]", "name": "", "type": "address[]" } ],
    "stateMutability": "view",
    "type": "function"
  },
  {
    "inputs": [
      { "internalType": "uint256", "name": "challengeId", "type": "uint256" },
      { "internalType": "address", "name": "userAddress", "type": "address" }
    ],
    "name": "isParticipant",
    "outputs": [ { "internalType": "bool", "name": "", "type": "bool" } ],
    "stateMutability": "view",
    "type": "function"
  },
  {
    "inputs": [ { "internalType": "address", "name": "userAddress", "type": "address" } ],
    "name": "getUserChallenges",
    "outputs": [ { "internalType": "uint256[]", "name": "", "type": "uint256[]" } ],
    "stateMutability": "view",
    "type": "function"
  },
  {
    "inputs": [ { "internalType": "address", "name": "userAddress", "type": "address" } ],
    "name": "getUserChallengeDetails",
    "outputs": [
      {
        "components": [
          { "internalType": "uint256", "name": "challengeId", "type": "uint256" },
          { "internalType": "address", "name": "creator", "type": "address" },
          { "internalType": "string", "name": "description", "type": "string" },
          { "internalType": "uint256", "name": "targetDistance", "type": "uint256" },
          { "internalType": "uint256", "name": "stakeAmount", "type": "uint256" },
          { "internalType": "uint256", "name": "startTime", "type": "uint256" },
          { "internalType": "uint256", "name": "endTime", "type": "uint256" },
          { "internalType": "uint256", "name": "totalStaked", "type": "uint256" },
          { "internalType": "uint256", "name": "participantCount", "type": "uint256" },
          { "internalType": "bool", "name": "finalized", "type": "bool" }
        ],
        "internalType": "struct ChallengeContract.ChallengeDetails[]",
        "name": "",
        "type": "tuple[]"
      }
    ],
    "stateMutability": "view",
    "type": "function"
  },
  {
<<<<<<< HEAD
    "inputs": [
      {"internalType": "uint256", "name": "challengeId", "type": "uint256"},
      {"internalType": "address", "name": "userAddress", "type": "address"},
      {"internalType": "uint256", "name": "completionTimestamp", "type": "uint256"},
      {"internalType": "uint256", "name": "distance", "type": "uint256"},
      {"internalType": "uint256", "name": "duration", "type": "uint256"},
      {"internalType": "string", "name": "stravaActivityId", "type": "string"}
    ],
    "name": "markTaskComplete",
    "outputs": [],
    "stateMutability": "nonpayable",
=======
    "inputs": [],
    "name": "nextChallengeId",
    "outputs": [ { "internalType": "uint256", "name": "", "type": "uint256" } ],
    "stateMutability": "view",
    "type": "function"
  },
  {
    "inputs": [],
    "name": "authorizedOracle",
    "outputs": [ { "internalType": "address", "name": "", "type": "address" } ],
    "stateMutability": "view",
    "type": "function"
  },
  {
    "inputs": [],
    "name": "owner",
    "outputs": [ { "internalType": "address", "name": "", "type": "address" } ],
    "stateMutability": "view",
>>>>>>> 4d55bd64
    "type": "function"
  }
]
;

/**
 * Get a provider for reading from the blockchain
 * @returns {object} Ethers provider
 */
export const getProvider = () => {
  return new ethers.JsonRpcProvider(SEPOLIA_RPC_URL);
};

/**
 * Get contract instance
 * @param {object} signerOrProvider - Ethers signer or provider
 * @returns {object} Contract instance
 */
export const getContract = (signerOrProvider) => {
  if (!CONTRACT_ADDRESS) {
    throw new Error('Contract address not set.');
  }
  
  const contract = new ethers.Contract(CONTRACT_ADDRESS, CONTRACT_ABI, signerOrProvider);
  return contract;
};

/**
 * Create a new challenge
 * @param {object} signer - Ethers signer from wallet
 * @param {object} challengeData - Challenge details {description, activityType, targetDistance (km), duration (days), stakeAmount (ETH)}
 * @param {object} walletConnectInfo - WalletConnect session info (optional)
 * @returns {object} Transaction receipt
 */
export const createChallenge = async (signer, challengeData, walletConnectInfo = null) => {
  try {
    console.log('🔧 Contract service: Starting createChallenge');
    console.log('📊 Input challengeData:', challengeData);
    
    // Check if we have WalletConnect session info
    console.log('🔍 Checking signer type...');
    if (!signer.address || !signer.provider) {
      throw new Error('Invalid signer - missing address or provider');
    }
    
    console.log('📋 Getting contract instance...');
    const contract = getContract(signer);
    console.log('✅ Contract instance obtained:', {
      address: contract.target,
      signer: signer.address
    });
    
    // Test contract connectivity
    console.log('🔍 Testing contract connectivity...');
    try {
      const nextChallengeId = await contract.nextChallengeId();
      console.log('✅ Contract is accessible, nextChallengeId:', nextChallengeId.toString());
    } catch (connectError) {
      console.error('❌ Contract connectivity test failed:', connectError);
      throw new Error(`Contract not accessible: ${connectError.message}`);
    }
    
    // Check user's ETH balance
    console.log('💰 Checking user ETH balance...');
    try {
      const balance = await signer.provider.getBalance(signer.address);
      console.log('✅ User balance:', {
        wei: balance.toString(),
        eth: ethers.formatEther(balance)
      });
      
      if (balance < ethers.parseEther("0.001")) {
        console.warn('⚠️ Low ETH balance, might not have enough for gas');
      }
    } catch (balanceError) {
      console.warn('⚠️ Could not check balance:', balanceError.message);
    }
    
    const { description, targetDistance, duration, stakeAmount } = challengeData;
    
    // Convert values to contract format
    console.log('🔄 Converting values to contract format...');
    const targetDistanceInMeters = Math.floor(parseFloat(targetDistance) * 1000); // km to meters
    const durationInSeconds = parseInt(duration) * 86400; // days to seconds
    const stakeInWei = ethers.parseEther(stakeAmount.toString());
    
    console.log('📊 Converted values:', {
      description,
      targetDistance: `${targetDistance} km → ${targetDistanceInMeters} meters`,
      duration: `${duration} days → ${durationInSeconds} seconds`,
      stakeAmount: `${stakeAmount} ETH → ${stakeInWei.toString()} wei`
    });
    
    console.log('📤 Calling smart contract createChallenge function...');
    console.log('🔧 Contract method parameters:', {
      description,
      targetDistanceInMeters,
      stakeInWei: stakeInWei.toString(),
      durationInSeconds
    });
    
    // Check if we have enough gas
    console.log('⛽ Checking gas estimation...');
    try {
      const gasEstimate = await contract.createChallenge.estimateGas(
        description,
        targetDistanceInMeters,
        stakeInWei,
        durationInSeconds
      );
      console.log('✅ Gas estimation successful:', {
        estimatedGas: gasEstimate.toString(),
        gasInGwei: (gasEstimate * 20n / 1000000000n).toString() // Rough ETH cost
      });
    } catch (gasError) {
      console.error('❌ Gas estimation failed:', gasError);
      throw new Error(`Gas estimation failed: ${gasError.message}`);
    }
    
    // Call smart contract - stakeAmount is not sent as value, it's just a parameter
    console.log('📞 Sending transaction to blockchain...');
    console.log('🔍 Transaction details before sending:', {
      from: signer.address,
      to: contract.target,
      gasLimit: 'auto',
      value: '0' // No ETH being sent, just a parameter
    });
    
    let tx;
    try {
      console.log('⏰ Starting transaction with 60-second timeout...');
      
      if (walletConnectInfo) {
        console.log('🔗 Using WalletConnect for transaction...');
        console.log('📱 This should open MetaMask for approval!');
        
        // Use WalletConnect directly for the contract call
        const txHash = await walletConnectInfo.signClient.request({
          topic: walletConnectInfo.session.topic,
          chainId: `eip155:${walletConnectInfo.chainId}`,
          request: {
            method: 'eth_sendTransaction',
            params: [{
              from: walletConnectInfo.account,
              to: contract.target,
              data: contract.interface.encodeFunctionData('createChallenge', [
                description,
                targetDistanceInMeters,
                stakeInWei,
                durationInSeconds
              ]),
              value: '0x0'
            }],
          },
        });
        
        console.log('✅ WalletConnect transaction sent:', txHash);
        
        // Create a mock transaction object for compatibility
        tx = {
          hash: txHash,
          from: walletConnectInfo.account,
          to: contract.target,
          wait: async () => {
            console.log('⏳ Waiting for transaction confirmation via WalletConnect...');
            // Wait for confirmation using the provider
            const provider = getProvider();
            const receipt = await provider.waitForTransaction(txHash);
            return receipt;
          }
        };
      } else {
        console.log('📞 Using standard ethers contract call...');
        
        // Add timeout to the transaction call itself
        const txPromise = contract.createChallenge(
          description,
          targetDistanceInMeters,
          stakeInWei,
          durationInSeconds
        );
        
        const timeoutPromise = new Promise((_, reject) => {
          setTimeout(() => reject(new Error('Transaction call timed out after 60 seconds - check if MetaMask is open and approve the transaction')), 60000);
        });
        
        tx = await Promise.race([txPromise, timeoutPromise]);
        console.log('✅ Transaction object created successfully');
      }
    } catch (txError) {
      console.error('❌ Failed to create transaction:', txError);
      console.error('❌ Transaction error details:', {
        message: txError.message,
        reason: txError.reason,
        code: txError.code,
        data: txError.data
      });
      
      // Provide helpful error messages
      if (txError.message.includes('User rejected')) {
        throw new Error('Transaction was rejected by user. Please try again and approve the transaction in MetaMask.');
      } else if (txError.message.includes('timed out')) {
        throw new Error('Transaction timed out. Please check if MetaMask is open and approve the transaction, then try again.');
      } else if (txError.message.includes('insufficient funds')) {
        throw new Error('Insufficient funds for gas. Please add more ETH to your wallet.');
      } else {
        throw new Error(`Transaction failed: ${txError.message}`);
      }
    }
    
    console.log('✅ Transaction sent successfully!');
    console.log('📄 Transaction details:', {
      hash: tx.hash,
      from: tx.from,
      to: tx.to,
      gasLimit: tx.gasLimit?.toString(),
      gasPrice: tx.gasPrice?.toString()
    });
    
    // Wait for transaction confirmation with timeout
    console.log('⏳ Waiting for transaction confirmation...');
    console.log('🔗 Transaction hash:', tx.hash);
    console.log('🌐 View on Sepolia Etherscan:', `https://sepolia.etherscan.io/tx/${tx.hash}`);
    
    // Add timeout to prevent hanging
    const receiptPromise = tx.wait();
    const timeoutPromise = new Promise((_, reject) => {
      setTimeout(() => reject(new Error('Transaction confirmation timed out after 2 minutes')), 120000);
    });
    
    const receipt = await Promise.race([receiptPromise, timeoutPromise]);
    
    console.log('✅ Transaction confirmed!');
    console.log('📄 Receipt details:', {
      blockNumber: receipt.blockNumber,
      blockHash: receipt.blockHash,
      gasUsed: receipt.gasUsed?.toString(),
      status: receipt.status,
      logsCount: receipt.logs?.length || 0
    });
    
    // Parse challengeId from events
    console.log('🔍 Parsing events from transaction receipt...');
    let challengeId;
    if (receipt.logs && receipt.logs.length > 0) {
      console.log(`📋 Found ${receipt.logs.length} logs in transaction`);
      const iface = new ethers.Interface(CONTRACT_ABI);
      for (const log of receipt.logs) {
        try {
          const parsed = iface.parseLog(log);
          console.log('📄 Parsed log:', {
            name: parsed?.name,
            args: parsed?.args
          });
          if (parsed && parsed.name === 'ChallengeCreated') {
            challengeId = Number(parsed.args.challengeId);
            console.log('✅ Found ChallengeCreated event with ID:', challengeId);
            break;
          }
        } catch (e) {
          console.log('⚠️ Could not parse log:', e.message);
          // Skip logs that don't match our interface
        }
      }
    } else {
      console.log('⚠️ No logs found in transaction receipt');
    }
    
    console.log('🎉 Challenge creation completed successfully!');
    console.log('📤 Returning result:', {
      success: true,
      transactionHash: receipt.hash,
      challengeId: challengeId || null,
    });
    
    return {
      success: true,
      transactionHash: receipt.hash,
      challengeId: challengeId || null,
    };
  } catch (error) {
    console.error('❌ Error creating challenge:', error);
    console.error('❌ Error details:', {
      message: error.message,
      reason: error.reason,
      code: error.code,
      stack: error.stack
    });
    throw new Error(error.reason || error.message || 'Failed to create challenge');
  }
};

/**
 * Get all active challenges
 * @param {object} provider - Ethers provider (optional)
 * @returns {array} List of active challenges
 */
export const getActiveChallenges = async (provider) => {
  try {
    const prov = provider || getProvider();
    const contract = getContract(prov);
    
    // Get nextChallengeId to know how many challenges exist
    const nextId = await contract.nextChallengeId();
    const numChallenges = Number(nextId) - 1;
    
    if (numChallenges <= 0) {
      return [];
    }
    
    // Fetch all challenges
    const challengePromises = [];
    for (let i = 1; i <= numChallenges; i++) {
      challengePromises.push(
        contract.getChallenge(i).catch(err => {
          console.error(`Error fetching challenge ${i}:`, err);
          return null;
        })
      );
    }
    
    const challenges = await Promise.all(challengePromises);
    
    // Filter and format challenges
    const now = Math.floor(Date.now() / 1000);
    const formattedChallenges = challenges
      .filter(challenge => challenge !== null)
      .filter(challenge => !challenge.finalized && Number(challenge.endTime) > now)
      .map(challenge => {
        const targetDistanceKm = Number(challenge.targetDistance) / 1000; // meters to km
        const durationDays = (Number(challenge.endTime) - Number(challenge.startTime)) / 86400; // seconds to days
        
        return {
          id: Number(challenge.challengeId),
          name: challenge.description,
          description: challenge.description,
          creator: challenge.creator,
          activityType: 'running', // Not stored in contract, default to running
          targetDistance: targetDistanceKm,
          unit: 'km',
          duration: Math.floor(durationDays),
          stakeAmount: ethers.formatEther(challenge.stakeAmount),
          participants: Number(challenge.participantCount),
          deadline: new Date(Number(challenge.endTime) * 1000),
          status: 'active',
          startDate: new Date(Number(challenge.startTime) * 1000),
          endTime: Number(challenge.endTime),
          startTime: Number(challenge.startTime),
          finalized: challenge.finalized,
          totalStaked: ethers.formatEther(challenge.totalStaked),
          icon: '🏃', // Default icon
        };
      });
    
    return formattedChallenges;
  } catch (error) {
    console.error('Error fetching challenges:', error);
    throw new Error(error.reason || error.message || 'Failed to fetch challenges');
  }
};

/**
 * Join an existing challenge
 * @param {object} signer - Ethers signer from wallet
 * @param {number} challengeId - ID of challenge to join
 * @param {string} stakeAmount - Amount to stake in ETH
 * @param {object} walletConnectInfo - WalletConnect session info (optional)
 * @returns {object} Transaction receipt
 */
export const joinChallenge = async (signer, challengeId, stakeAmount, walletConnectInfo = null) => {
  try {
    console.log('🔧 Contract service: Starting joinChallenge');
    console.log('📊 Input data:', { challengeId, stakeAmount });
    
    const contract = getContract(signer);
    
    // Convert stake amount to Wei
    const stakeInWei = ethers.parseEther(stakeAmount.toString());
    
    console.log('Joining challenge:', { challengeId, stakeAmount, stakeInWei: stakeInWei.toString() });
    
    let tx;
    if (walletConnectInfo) {
      console.log('🔗 Using WalletConnect for joinChallenge...');
      console.log('📱 This should open MetaMask for approval!');
      
      // Use WalletConnect directly for the contract call
      const txHash = await walletConnectInfo.signClient.request({
        topic: walletConnectInfo.session.topic,
        chainId: `eip155:${walletConnectInfo.chainId}`,
        request: {
          method: 'eth_sendTransaction',
          params: [{
            from: walletConnectInfo.account,
            to: contract.target,
            data: contract.interface.encodeFunctionData('joinChallenge', [challengeId]),
            value: `0x${stakeInWei.toString(16)}`
          }],
        },
      });
      
      console.log('✅ WalletConnect transaction sent:', txHash);
      
      // Create a mock transaction object for compatibility
      tx = {
        hash: txHash,
        from: walletConnectInfo.account,
        to: contract.target,
        wait: async () => {
          console.log('⏳ Waiting for transaction confirmation via WalletConnect...');
          const provider = getProvider();
          const receipt = await provider.waitForTransaction(txHash);
          return receipt;
        }
      };
    } else {
      // Fallback to standard ethers call
      tx = await contract.joinChallenge(challengeId, { value: stakeInWei });
    }
    
    console.log('Transaction sent:', tx.hash);
    
    // Wait for transaction confirmation
    const receipt = await tx.wait();
    
    console.log('Transaction confirmed:', receipt);
    
    return {
      success: true,
      transactionHash: receipt.hash,
    };
  } catch (error) {
    console.error('Error joining challenge:', error);
    throw new Error(error.reason || error.message || 'Failed to join challenge');
  }
};

/**
 * Get user's challenges
 * @param {object} provider - Ethers provider (optional)
 * @param {string} userAddress - User's wallet address
 * @returns {array} List of user's challenges
 */
export const getUserChallenges = async (provider, userAddress) => {
  try {
    const prov = provider || getProvider();
    const contract = getContract(prov);
    
    // Get nextChallengeId to know how many challenges exist
    const nextId = await contract.nextChallengeId();
    const numChallenges = Number(nextId) - 1;
    
    if (numChallenges <= 0) {
      return [];
    }
    
    // Check each challenge to see if user is a participant
    const userChallengePromises = [];
    for (let i = 1; i <= numChallenges; i++) {
      userChallengePromises.push(
        (async () => {
          try {
            const isParticipant = await contract.isParticipant(i, userAddress);
            if (!isParticipant) {
              return null;
            }
            
            const [challenge, participant] = await Promise.all([
              contract.getChallenge(i),
              contract.getParticipant(i, userAddress)
            ]);
            
            return { challenge, participant };
          } catch (err) {
            console.error(`Error fetching challenge ${i} for user:`, err);
            return null;
          }
        })()
      );
    }
    
    const results = await Promise.all(userChallengePromises);
    
    // Format challenges for UI
    const formattedChallenges = results
      .filter(result => result !== null)
      .map(({ challenge, participant }) => {
        const targetDistanceKm = Number(challenge.targetDistance) / 1000; // meters to km
        const durationDays = (Number(challenge.endTime) - Number(challenge.startTime)) / 86400; // seconds to days
        
        return {
          id: Number(challenge.challengeId),
          name: challenge.description,
          description: challenge.description,
          activityType: 'running', // Not stored in contract
          targetDistance: targetDistanceKm,
          currentProgress: 0, // TODO: Calculate from activities
          unit: 'km',
          duration: Math.floor(durationDays),
          stakeAmount: ethers.formatEther(participant.stakedAmount),
          deadline: new Date(Number(challenge.endTime) * 1000),
          status: challenge.finalized ? 'finalized' : 'active',
          isCompleted: participant.hasCompleted,
          hasWithdrawn: participant.hasWithdrawn,
          finalized: challenge.finalized,
          startDate: new Date(Number(challenge.startTime) * 1000),
          endTime: Number(challenge.endTime),
          startTime: Number(challenge.startTime),
          icon: '🏃', // Default icon
        };
      });
    
    return formattedChallenges;
  } catch (error) {
    console.error('Error fetching user challenges:', error);
    throw new Error(error.reason || error.message || 'Failed to fetch user challenges');
  }
};

/**
 * Withdraw winnings from a completed challenge
 * @param {object} signer - Ethers signer from wallet
 * @param {number} challengeId - ID of challenge to withdraw from
 * @param {object} walletConnectInfo - WalletConnect session info (optional)
 * @returns {object} Transaction receipt
 */
export const withdrawWinnings = async (signer, challengeId, walletConnectInfo = null) => {
  try {
    console.log('🔧 Contract service: Starting withdrawWinnings');
    console.log('📊 Input data:', { challengeId });
    
    const contract = getContract(signer);
    
    console.log('Withdrawing winnings from challenge:', challengeId);
    
    let tx;
    if (walletConnectInfo) {
      console.log('🔗 Using WalletConnect for withdrawWinnings...');
      console.log('📱 This should open MetaMask for approval!');
      
      // Use WalletConnect directly for the contract call
      const txHash = await walletConnectInfo.signClient.request({
        topic: walletConnectInfo.session.topic,
        chainId: `eip155:${walletConnectInfo.chainId}`,
        request: {
          method: 'eth_sendTransaction',
          params: [{
            from: walletConnectInfo.account,
            to: contract.target,
            data: contract.interface.encodeFunctionData('withdrawWinnings', [challengeId]),
            value: '0x0'
          }],
        },
      });
      
      console.log('✅ WalletConnect transaction sent:', txHash);
      
      // Create a mock transaction object for compatibility
      tx = {
        hash: txHash,
        from: walletConnectInfo.account,
        to: contract.target,
        wait: async () => {
          console.log('⏳ Waiting for transaction confirmation via WalletConnect...');
          const provider = getProvider();
          const receipt = await provider.waitForTransaction(txHash);
          return receipt;
        }
      };
    } else {
      // Fallback to standard ethers call
      tx = await contract.withdrawWinnings(challengeId);
    }
    
    console.log('Transaction sent:', tx.hash);
    
    // Wait for transaction confirmation
    const receipt = await tx.wait();
    
    console.log('Transaction confirmed:', receipt);
    
    return {
      success: true,
      transactionHash: receipt.hash,
    };
  } catch (error) {
    console.error('Error withdrawing winnings:', error);
    throw new Error(error.reason || error.message || 'Failed to withdraw winnings');
  }
};

// Alias for backward compatibility
export const completeChallenge = withdrawWinnings;

/**
 * Finalize a challenge (anyone can call after endTime)
 * @param {object} signer - Ethers signer from wallet
 * @param {number} challengeId - ID of challenge to finalize
 * @returns {object} Transaction receipt
 */
export const finalizeChallenge = async (signer, challengeId, walletConnectInfo = null) => {
  try {
    console.log('🔧 Contract service: Starting finalizeChallenge');
    console.log('📊 Input data:', { challengeId });
    
    const contract = getContract(signer);
    
    console.log('Finalizing challenge:', challengeId);
    
    let tx;
    if (walletConnectInfo) {
      console.log('🔗 Using WalletConnect for finalizeChallenge...');
      console.log('📱 This should open MetaMask for approval!');
      
      // Use WalletConnect directly for the contract call
      const txHash = await walletConnectInfo.signClient.request({
        topic: walletConnectInfo.session.topic,
        chainId: `eip155:${walletConnectInfo.chainId}`,
        request: {
          method: 'eth_sendTransaction',
          params: [{
            from: walletConnectInfo.account,
            to: contract.target,
            data: contract.interface.encodeFunctionData('finalizeChallenge', [challengeId]),
            value: '0x0'
          }],
        },
      });
      
      console.log('✅ WalletConnect transaction sent:', txHash);
      
      // Create a mock transaction object for compatibility
      tx = {
        hash: txHash,
        from: walletConnectInfo.account,
        to: contract.target,
        wait: async () => {
          console.log('⏳ Waiting for transaction confirmation via WalletConnect...');
          const provider = getProvider();
          const receipt = await provider.waitForTransaction(txHash);
          return receipt;
        }
      };
    } else {
      // Fallback to standard ethers call
      tx = await contract.finalizeChallenge(challengeId);
    }
    
    console.log('Transaction sent:', tx.hash);
    
    const receipt = await tx.wait();
    
    console.log('Transaction confirmed:', receipt);
    
    return {
      success: true,
      transactionHash: receipt.hash,
    };
  } catch (error) {
    console.error('Error finalizing challenge:', error);
    throw new Error(error.reason || error.message || 'Failed to finalize challenge');
  }
};

/**
 * Get challenge details by ID
 * @param {object} provider - Ethers provider (optional)
 * @param {number} challengeId - Challenge ID
 * @returns {object} Challenge details
 */
export const getChallengeById = async (provider, challengeId) => {
  try {
    const prov = provider || getProvider();
    const contract = getContract(prov);
    
    // Call smart contract
    const challenge = await contract.getChallenge(challengeId);
    
    const targetDistanceKm = Number(challenge.targetDistance) / 1000; // meters to km
    const durationDays = (Number(challenge.endTime) - Number(challenge.startTime)) / 86400; // seconds to days
    
    // Format challenge for UI
    return {
      id: Number(challenge.challengeId),
      name: challenge.description,
      description: challenge.description,
      creator: challenge.creator,
      activityType: 'running', // Not stored in contract
      targetDistance: targetDistanceKm,
      unit: 'km',
      duration: Math.floor(durationDays),
      stakeAmount: ethers.formatEther(challenge.stakeAmount),
      participants: Number(challenge.participantCount),
      deadline: new Date(Number(challenge.endTime) * 1000),
      status: challenge.finalized ? 'finalized' : 'active',
      startDate: new Date(Number(challenge.startTime) * 1000),
      finalized: challenge.finalized,
      totalStaked: ethers.formatEther(challenge.totalStaked),
      icon: '🏃',
    };
  } catch (error) {
    console.error('Error fetching challenge:', error);
    throw new Error(error.reason || error.message || 'Failed to fetch challenge details');
  }
};

/**
 * Get all challenge IDs that a user has enrolled in
 * @param {object} provider - Ethers provider (optional)
 * @param {string} userAddress - User's wallet address
 * @returns {number[]} Array of challenge IDs
 */
export const getUserChallengeIds = async (provider, userAddress) => {
  try {
    const prov = provider || getProvider();
    const contract = getContract(prov);
    const challengeIds = await contract.getUserChallenges(userAddress);
    
    return challengeIds.map(id => Number(id));
  } catch (error) {
    console.error('Error fetching user challenge IDs:', error);
    throw new Error(error.reason || error.message || 'Failed to fetch user challenges');
  }
};

/**
 * Get detailed information about all challenges a user has enrolled in
 * @param {object} provider - Ethers provider (optional)
 * @param {string} userAddress - User's wallet address
 * @returns {object[]} Array of challenge details with participant info
 */
export const getUserChallengeDetails = async (provider, userAddress) => {
  try {
    const prov = provider || getProvider();
    const contract = getContract(prov);
    const challenges = await contract.getUserChallengeDetails(userAddress);
    
    // Get participant details for each challenge
    const userChallenges = await Promise.all(
      challenges.map(async (challenge) => {
        try {
          const participant = await contract.getParticipant(challenge.challengeId, userAddress);
          
          const targetDistanceKm = Number(challenge.targetDistance) / 1000; // meters to km
          const durationDays = (Number(challenge.endTime) - Number(challenge.startTime)) / 86400; // seconds to days
          
          return {
            id: Number(challenge.challengeId),
            name: challenge.description,
            description: challenge.description,
            creator: challenge.creator,
            activityType: 'running', // Not stored in contract
            targetDistance: targetDistanceKm,
            unit: 'km',
            duration: Math.floor(durationDays),
            stakeAmount: ethers.formatEther(challenge.stakeAmount),
            startTime: Number(challenge.startTime),
            endTime: Number(challenge.endTime),
            totalStaked: ethers.formatEther(challenge.totalStaked),
            participantCount: Number(challenge.participantCount),
            finalized: challenge.finalized,
            participant: {
              userAddress: participant.userAddress,
              hasCompleted: participant.hasCompleted,
              hasWithdrawn: participant.hasWithdrawn,
              stakedAmount: ethers.formatEther(participant.stakedAmount),
            }
          };
        } catch (err) {
          console.error(`Error fetching participant details for challenge ${challenge.challengeId}:`, err);
          return null;
        }
      })
    );
    
    return userChallenges.filter(challenge => challenge !== null);
  } catch (error) {
    console.error('Error fetching user challenge details:', error);
    throw new Error(error.reason || error.message || 'Failed to fetch user challenge details');
  }
};

export default {
  getProvider,
  getContract,
  createChallenge,
  getActiveChallenges,
  joinChallenge,
  getUserChallenges,
  withdrawWinnings,
  completeChallenge,
  finalizeChallenge,
  getChallengeById,
  getUserChallengeIds,
  getUserChallengeDetails,
};<|MERGE_RESOLUTION|>--- conflicted
+++ resolved
@@ -228,19 +228,6 @@
     "type": "function"
   },
   {
-<<<<<<< HEAD
-    "inputs": [
-      {"internalType": "uint256", "name": "challengeId", "type": "uint256"},
-      {"internalType": "address", "name": "userAddress", "type": "address"},
-      {"internalType": "uint256", "name": "completionTimestamp", "type": "uint256"},
-      {"internalType": "uint256", "name": "distance", "type": "uint256"},
-      {"internalType": "uint256", "name": "duration", "type": "uint256"},
-      {"internalType": "string", "name": "stravaActivityId", "type": "string"}
-    ],
-    "name": "markTaskComplete",
-    "outputs": [],
-    "stateMutability": "nonpayable",
-=======
     "inputs": [],
     "name": "nextChallengeId",
     "outputs": [ { "internalType": "uint256", "name": "", "type": "uint256" } ],
@@ -259,7 +246,6 @@
     "name": "owner",
     "outputs": [ { "internalType": "address", "name": "", "type": "address" } ],
     "stateMutability": "view",
->>>>>>> 4d55bd64
     "type": "function"
   }
 ]
