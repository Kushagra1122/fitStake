--- conflicted
+++ resolved
@@ -27,13 +27,7 @@
 
   const [challenges, setChallenges] = useState([]);
   const [isLoading, setIsLoading] = useState(true);
-<<<<<<< HEAD
-  const [activeTab, setActiveTab] = useState('active'); // 'active' or 'completed'
-  const [isVerifying, setIsVerifying] = useState(false);
-  const [verifyingChallengeId, setVerifyingChallengeId] = useState(null);
-=======
   const [activeTab, setActiveTab] = useState('active');
->>>>>>> 1d60d333
 
   useEffect(() => {
     Animated.parallel([
